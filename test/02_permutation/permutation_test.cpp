--- conflicted
+++ resolved
@@ -327,8 +327,6 @@
                                                        modeB.data(),
                                                        computeDataType,
                                                        0 /* stream */));
-<<<<<<< HEAD
-
 
             CHECK_HIP_ERROR(hipEventRecord(stopEvent));
             CHECK_HIP_ERROR(hipEventSynchronize(stopEvent))
@@ -357,9 +355,8 @@
             CHECK_HIP_ERROR(hipEventDestroy(stopEvent));
 
             resource->copyBToHost();
-=======
+
             auto& testOptions = HiptensorOptions::instance();
->>>>>>> 71a54a87
 
             if(testOptions->performValidation())
             {
