###############################################################################
 #
 # MIT License
 #
 # Copyright (C) 2023-2024 Advanced Micro Devices, Inc. All rights reserved.
 #
 # Permission is hereby granted, free of charge, to any person obtaining a copy
 # of this software and associated documentation files (the "Software"), to deal
 # in the Software without restriction, including without limitation the rights
 # to use, copy, modify, merge, publish, distribute, sublicense, and/or sell
 # copies of the Software, and to permit persons to whom the Software is
 # furnished to do so, subject to the following conditions:
 #
 # The above copyright notice and this permission notice shall be included in
 # all copies or substantial portions of the Software.
 #
 # THE SOFTWARE IS PROVIDED "AS IS", WITHOUT WARRANTY OF ANY KIND, EXPRESS OR
 # IMPLIED, INCLUDING BUT NOT LIMITED TO THE WARRANTIES OF MERCHANTABILITY,
 # FITNESS FOR A PARTICULAR PURPOSE AND NONINFRINGEMENT. IN NO EVENT SHALL THE
 # AUTHORS OR COPYRIGHT HOLDERS BE LIABLE FOR ANY CLAIM, DAMAGES OR OTHER
 # LIABILITY, WHETHER IN AN ACTION OF CONTRACT, TORT OR OTHERWISE, ARISING FROM,
 # OUT OF OR IN CONNECTION WITH THE SOFTWARE OR THE USE OR OTHER DEALINGS IN
 # THE SOFTWARE.
 #
 ###############################################################################

find_package( composable_kernel 1.0.0 REQUIRED PATHS /opt/rocm /opt/rocm/ck $ENV{CK_DIR}/lib/cmake COMPONENTS device_contraction_operations device_other_operations)
rocm_package_add_dependencies("composable_kernel >= 1.0.0" COMPONENT tests)

set(THREADS_PREFER_PTHREAD_FLAG ON)
find_package(Threads REQUIRED)

# Create test executables and deploy
function(add_hiptensor_component COMPONENT_NAME COMPONENT_SOURCES)

    message( STATUS "adding hiptensor component: ${COMPONENT_NAME}")

    # Ensure that all the sources are captured
    list(APPEND COMPONENT_SOURCES ${ARGN})

    # Build components as object files.
    # Make sure they have -fPIC and that they inherit the hip::device environment
    # so that they build for all archs in AMDGPU_TARGETS
    add_library(${COMPONENT_NAME} OBJECT ${COMPONENT_SOURCES})
    target_compile_options(${COMPONENT_NAME} PRIVATE ${CLANG_DRIVER_MODE})
    target_link_options(${COMPONENT_NAME} PRIVATE ${CLANG_DRIVER_MODE})
    set_target_properties(${COMPONENT_NAME} PROPERTIES POSITION_INDEPENDENT_CODE ON)
    target_link_libraries(${COMPONENT_NAME} PRIVATE hip::device)
    if(HIPTENSOR_BUILD_COMPRESSED_DBG)
        target_compile_options(${COMPONENT_NAME} PRIVATE
            "$<$<CONFIG:Debug>:-gz>"
            "$<$<CONFIG:RelWithDebInfo>:-gz>"
            )
    endif()

endfunction()

include_directories(BEFORE
    ${PROJECT_SOURCE_DIR}/library/include
    ${PROJECT_SOURCE_DIR}/library/src/include
)

# Generates hiptensor_contraction and hiptensor_contraction_instances
add_subdirectory(contraction)
# Generates hiptensor_permutation and hiptensor_permutation_instances
add_subdirectory(permutation)

# Core API code
set(HIPTENSOR_CORE_SOURCES
   ${CMAKE_CURRENT_SOURCE_DIR}/hiptensor.cpp
   ${CMAKE_CURRENT_SOURCE_DIR}/logger.cpp
   ${CMAKE_CURRENT_SOURCE_DIR}/performance.cpp
   ${CMAKE_CURRENT_SOURCE_DIR}/data_types.cpp
   ${CMAKE_CURRENT_SOURCE_DIR}/hip_device.cpp
   ${CMAKE_CURRENT_SOURCE_DIR}/handle.cpp
)

add_hiptensor_component(hiptensor_core ${HIPTENSOR_CORE_SOURCES})

# Generate shared lib
add_library(hiptensor SHARED
    $<TARGET_OBJECTS:hiptensor_core>
    $<TARGET_OBJECTS:hiptensor_contraction>
    $<TARGET_OBJECTS:hiptensor_contraction_instances>
    $<TARGET_OBJECTS:hiptensor_permutation>
    $<TARGET_OBJECTS:hiptensor_permutation_instances>
    )

add_library(hiptensor::hiptensor ALIAS hiptensor)

<<<<<<< HEAD
target_compile_options(hiptensor PRIVATE ${CMAKE_CXX_FLAGS} ${CLANG_DRIVER_MODE})
target_link_options(hiptensor PRIVATE ${CLANG_DRIVER_MODE})
=======
target_compile_options(hiptensor PRIVATE ${CMAKE_CXX_FLAGS})
if(HIPTENSOR_BUILD_COMPRESSED_DBG)
    target_compile_options(hiptensor PRIVATE
        "$<$<CONFIG:Debug>:-gz>"
        "$<$<CONFIG:RelWithDebInfo>:-gz>"
        )
endif()
>>>>>>> eac1115f

set ( hiptensor_SOVERSION 0.1 )
# nvcc can not recognize shared libraray file name with suffix other than *.so when linking.
if (NOT BUILD_WITH_COMPILER STREQUAL "HIP-NVCC")
  rocm_set_soversion(hiptensor ${hiptensor_SOVERSION})
endif()

# Users of hiptensor will need HIP libs
target_link_libraries(hiptensor INTERFACE hip::device hip::host)
target_link_libraries(hiptensor PRIVATE Threads::Threads)
set_target_properties(hiptensor PROPERTIES POSITION_INDEPENDENT_CODE ON)

rocm_install_targets(
    TARGETS hiptensor
    EXPORT hiptensorTargets
    INCLUDE ${PROJECT_SOURCE_DIR}/library/include
)

rocm_install (EXPORT hiptensorTargets
    FILE hiptensorTargets.cmake
    NAMESPACE hiptensor::
    DESTINATION ${CMAKE_INSTALL_LIBDIR}/cmake/hiptensor
)<|MERGE_RESOLUTION|>--- conflicted
+++ resolved
@@ -88,18 +88,17 @@
 
 add_library(hiptensor::hiptensor ALIAS hiptensor)
 
-<<<<<<< HEAD
+# Add driver mode to both cxx and link flags
 target_compile_options(hiptensor PRIVATE ${CMAKE_CXX_FLAGS} ${CLANG_DRIVER_MODE})
 target_link_options(hiptensor PRIVATE ${CLANG_DRIVER_MODE})
-=======
-target_compile_options(hiptensor PRIVATE ${CMAKE_CXX_FLAGS})
+
+# Compressed debug symbols flags
 if(HIPTENSOR_BUILD_COMPRESSED_DBG)
     target_compile_options(hiptensor PRIVATE
         "$<$<CONFIG:Debug>:-gz>"
         "$<$<CONFIG:RelWithDebInfo>:-gz>"
         )
 endif()
->>>>>>> eac1115f
 
 set ( hiptensor_SOVERSION 0.1 )
 # nvcc can not recognize shared libraray file name with suffix other than *.so when linking.
